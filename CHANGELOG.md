# Changelog

All notable changes to this project will be documented in this file.

The format is based on [Keep a Changelog](https://keepachangelog.com/en/1.0.0/),
and this project adheres to [Semantic Versioning](https://semver.org/spec/v2.0.0.html).

## Unreleased

<<<<<<< HEAD
### Added

- Added distributed locking support for RedBeat scheduler backend
- Added `redbeat_distributed_lock.rs` example demonstrating distributed locking usage

### Fixed

- Fixed compilation errors in `redbeat_app.rs` example
- Fixed clippy warning about `&Box<T>` usage in scheduler backend
- Fixed code formatting issues in `redbeat_distributed_lock.rs`
=======
### Changed

- Updated GitHub Actions to latest versions to resolve deprecation warnings
- Replaced deprecated `actions-rs/toolchain` with `actions-rust-lang/setup-rust-toolchain`
- Replaced deprecated `actions-rs/cargo` with direct cargo commands
- Updated `actions/checkout`, `actions/setup-python`, `actions/cache`, and `softprops/action-gh-release` to latest versions
- Optimized CI by installing rustfmt/clippy components only in jobs that need them

### Fixed

- Fixed non-local impl definition errors for Rust 1.80+ compatibility
- Simplified leap year calculation to avoid clippy warnings
- Removed manual sccache configuration in favor of built-in caching
- Temporarily disabled minimal versions check due to upstream regex-syntax compatibility issue
- Removed global `-D warnings` rustflags to prevent builds failing on non-critical warnings
>>>>>>> ef173232

## [v0.5.5](https://github.com/rusty-celery/rusty-celery/releases/tag/v0.5.5) - 2023-09-25

### Fixed

- Replaced unnecessary `println!` with `log::info!`.

## [v0.5.4](https://github.com/rusty-celery/rusty-celery/releases/tag/v0.5.4) - 2023-09-11

### Fixed

- Skip warning about redis heartbeat when not necessary.

## [v0.5.3](https://github.com/rusty-celery/rusty-celery/releases/tag/v0.5.3) - 2023-02-28

### Fixed

- `BrokerBuilder` is now `Send + Sync`.

## [v0.5.2](https://github.com/rusty-celery/rusty-celery/releases/tag/v0.5.2) - 2023-02-20

### Changed

- Store a reference to the Celery app in Request.

### Fixed

- Fixed compilation issue on Windows.

## [v0.5.1](https://github.com/rusty-celery/rusty-celery/releases/tag/v0.5.1) - 2023-02-16

### Fixed

- Bumped base64 to it's latest and safest version
- Bumped tokio to it's latest version
- Bumped rmp-serde to it's latest version
- Bumped serde_yaml to it's latest version
- Bumped uuid to it's latest version
- Bumped once_cell to it's latest version
- Bumped redis to it's latest version
- Bumped env_logger to it's latest version
- Bumped mypy to it's latest version
- Bumped black to it's latest version
- Bumped flake8 to it's latest version

## [v0.5.0](https://github.com/rusty-celery/rusty-celery/releases/tag/v0.5.0) - 2023-02-14

### Changed

- Changed Celery type to be broker agnostic, allowing broker to be chosen dynamically at runtime.

## [v0.4.0](https://github.com/rusty-celery/rusty-celery/releases/tag/v0.4.0) - 2023-02-03

### Fixed

- Bumped Lapin to it's latest and safest version
- Bumped black to it's latest version, since current was breaking

### Added

- Add explicit feature support for rustls/native-tls

## [v0.4.0-rcn.11](https://github.com/rusty-celery/rusty-celery/releases/tag/v0.4.0-rcn.11) - 2021-10-07

### Fixed

- Fixed SemVer ordering.

## [v0.4.0-rc10](https://github.com/rusty-celery/rusty-celery/releases/tag/v0.4.0-rc10) - 2021-08-30

### Fixed

- Fixed another bug with the `app!` and `beat!` related to issue [#250](https://github.com/rusty-celery/rusty-celery/issues/250).

## [v0.4.0-rc8](https://github.com/rusty-celery/rusty-celery/releases/tag/v0.4.0-rc8) - 2021-08-05

### Changed

- ⚠️ **BREAKING CHANGE** ⚠️

  The `RegularSchedule` in the `beat` module has been renamed to `DeltaSchedule` to
  be more coherent with Python Celery terminology, where it is sometimes called *timedelta*.
- Tokio updated to 1.0.0.
- The `Broker::configure_task_routes` produces `BrokerError` instead of `CeleryError`.
- The `beat` macro now expects a list of tasks that is used to initialize the scheduler.
- Errors have been refactored:
   * The `BadRoutingPattern` variant has been moved from `CeleryError` to `BrokerError`;
   * The `CronScheduleError` has been replaced by a `ScheduleError` enum with a `CronScheduleError` variant;
   * A `ScheduleError` variant has been added to `BeatError`
   * A `BadRoutingPattern` error has been added.

### Added

- 🚀🚀 Redis broker support 🚀🚀
- Added the `max_sleep_duration` property on the `Beat` which can be used to ensure that
  the scheduler backend is called regularly (which may be necessary for custom backends).
- Added a method `Beat::schedule_named_task` to add a scheduled task with a custom name.
- Added a method `Broker::cancel` to cancel an existing consumer.
- Changed `Ok` variant type of the the return type of `Broker::consume`. This is now a tuple that includes a unique
  consumer tag that can then be passed to `Broker::cancel` to cancel the corresponding consumer.
- Added a "coverage" job to GitHub Actions.
- Completed MessageBuilder struct

### Fixed

- Fixed a bug with `AMQPBroker::close()` that would result in an error with `lapin`.
- Fixed a bug with the `celery::app!` macro that caused it to fail to compile when the broker connection string was passed as a variable instead of an expression.

## [v0.4.0-rc5](https://github.com/rusty-celery/rusty-celery/releases/tag/v0.4.0-rc5) - 2020-11-19

### Added

- Added the `CronSchedule` struct to support Celery's
  [crontab](https://docs.celeryproject.org/en/stable/reference/celery.schedules.html#celery.schedules.crontab)
  schedules.

### Changed

- ⚠️ **BREAKING CHANGE** ⚠️

  To improve the `app!` and `beat!` macros and accommodate custom `Broker`s and `SchedulerBackend`s,
  we've had to make breaking changes to the way these macros are invoked.

  The biggest change is that the macros now return a future of `Result<Celery>` or `Result<Beat>`.
  This means you must now call `.await?` on the return value of the macro.

  The other change is that you must now supply the actual `Broker` type.
  Previously, you could write something like `broker = AMQP { "amqp://my-broker-url" }`,
  but now you have to write it like `broker = celery::broker::AMQPBroker { "amqp://my-broker-url" }`.

  For a concrete example of these changes, the old way looked like this:


  ```rust
  #[tokio::main]
  async fn main() -> anyhow::Result<()> {
      let app = celery::app!(
          broker = AMQP { "amqp://my-broker-url" },
          tasks = [add],
          task_routes = ["*" => "celery"],
      );

      // ...

      Ok(())
  }
  ```

  Whereas now that will look like this:

  ```rust
  #[tokio::main]
  async fn main() -> anyhow::Result<()> {
      let app = celery::app!(
          broker = celery::broker::AMQPBroker { "amqp://my-broker-url" },
          tasks = [add],
          task_routes = ["*" => "celery"],
      ).await?;

      // ...

      Ok(())
  }
  ```

- Celery apps no longer need to have static lifetimes. To remove this constraint, we changed
  `Celery::consume` to take `&Arc<Self>` instead of a static reference to `self`.
- Now using `tokio-amqp` internally with `lapin`.
- Drop explicit dependency on amq-protocol.

### Fixed

- Task ID now logged when a beat app sends a task.
- Fixes to docs. Added a "Build Docs" job to GitHub Actions.
- Fixed a Celery beat [issue](https://github.com/rusty-celery/rusty-celery/issues/199)
  that caused a task to be dropped if its scheduled run was delayed

## v0.4.0-rc4 - 2020-09-16

### Added

- Added a `MockBroker` for internal testing.
- Added more tests to the `app` module.
- Added a `prelude` module.
- Added support for YAML, MsgPack, and Pickle content types, behind the `extra_content_types` feature flag.

### Changed

- Improved `TaskResultExt`. Now takes a `FnOnce() -> Context` instead of `&str`.

### Fixed

- Ensure a `Signature` inherits default `TaskOptions` from the corresponding `Task` and `Celery` or `Beat` app.
- Cleaned up remaining uses of `.unwrap()` in the library.
- Options returned with `Task::options()` now have the current values, where app-level values are overridden by task-level values.

## v0.4.0-rc3 - 2020-09-09

### Added

- Added a `.display_pretty()` method on the `Celery` struct that prints out a cool ASCII logo
  with some useful information about the app.
- Added an `AsyncResult` struct that acts as a handler for task results.
- Added `Task::retry_with_countdown` and `Task::retry_with_eta` trait methods so that tasks can
  manually trigger a retry.

### Changed

- Fields of the `Signature` struct made private to avoid confusion around which fields of `TaskOptions` apply to a `Signature`.
- `Celery::send_task` now returns an `AsyncResult` instead of a `String` for the `Ok` variant.
- Renamed `DummyBackend` to `LocalSchedulerBackend`.
- Switched to [`thiserror`](https://github.com/dtolnay/thiserror) for the error module instead of the deprecated `failure` crate.

### Fixed

- Fixed bug where `hard_time_limit` was ignored by worker if only specified at the app or task level.

## v0.4.0-rc2 - 2020-08-27

### Added

- Added a `reconnect` method on the `Broker`.

### Changed

- `Celery` and `Beat` apps will automatically try to reconnect the broker when the connection fails.

## v0.4.0-rc1 - 2020-08-18

### Added

- Added a `hard_time_limit` task option for compatability with Python.

### Changed

- The `timeout` task option was renamed to `time_limit` to be more consistent with the Python API.

### Fixed

- Compiles on Windows

## v0.3.1 - 2020-07-22

### Added

- `beat` module with basic support for scheduling tasks.
- `beat` macro to create a `Beat` app.

## v0.3.0 - 2020-05-28

### Changed

- `lapin` dependency updated to 1.0.
- `BrokerError` variants trimmed and simplified.
- The error handler closure passed to `Broker::consume` now takes a `BrokerError` as an argument.
- Improved error messages.

## v0.2.6 - 2020-05-14

### Fixed

- `Message::headers::origin` field fixed. Before it included quotes around the hostname.

### Added

- `Request::hostname` field now populated by the `Celery` app consuming the task.

### Changed

- Sending a task `with_timeout` will only set the `soft_time_limit` so that the behavior
is the same for Python consumers.

## v0.2.5 - 2020-03-24

### Changed

- Tasks must explicitly return a `TaskResult<T>` now.

## v0.2.4 - 2020-03-16

## Added

- A `retry_for_unexpected` task configuration option. By default this is `true` (so the default behavior is unchanged).
But if set to `false`, tasks that raised `TaskError::UnexpectedError` won't be retried.

## v0.2.3 - 2020-03-10

### Changed

- `CeleryBuilder::task_route` now infallible. Error could be raised during the `build` phase instead.
- `Celery::consume_from` will return `Err(CeleryError::NoQueueToConsume)` if the slice of queues is empty.

## v0.2.2 - 2020-03-06

### Changed

- `Celery::consume_from` now takes multiple queues instead of just a single queue.
- Retry ETA method moved from tracer to task so that it can be customized.
- `TaskError` variants restricted to only `ExpectedError`, `UnexpectedError`, and `TimeoutError`. The `Retry` and `ExpirationError` variants moved to a new (non-public) error type: `TracerError`.

## v0.2.1 - 2020-03-05

### Added

- `on_failure` and `on_success` options to `task` attribute macro.

### Changed

- Removed `task_id` and `params` arguments to `on_failure` and `on_success` callbacks, since those can be gotten from the request object.

## v0.2.0 - 2020-03-02

### Added

- A `Signature` struct with includes task execution options (previously the fields in `TaskSendOptions`).
- A `bind` argument to the `task` macro. When `bind = true` is given, the task will be run as an instance method.
- A `Request` struct.

### Changed

- `protocol::TryIntoMessage` trait renamed to `TryCreateMessage` and the one trait function `try_into_message` renamed to `try_create_message` to better reflect the fact that the trait function does not consume `self`.
- Task parameters are now separated from task struct.
- Task callback methods `on_failure` and `on_success` are now instance methods.
- `Celery::send_task` now takes a `Signature` instead of a `Task`.
- When tasks are defined through the `task` macro by annotating a function, that function needs to be explicitly marked async for the function to use async / await syntax.

### Removed

- `TaskContext` struct.
- `TaskSendOptions`.
- `Celery::send_task_with`.

## v0.2.0-alpha.2 - 2020-02-24

### Changed

- Uses of `std::sync::Mutex` and `std::sync::RwLock` changed to their async-aware equivalents from `tokio`.
- The `Celery::register_task` method is now an async function due to the above.
- Fixed bug where tasks with a future ETA were acked before they were due, resulting in such tasks being lost if the worker was shutdown before they were due.

### Removed

- The `SyncError` variants have been removed.

## v0.2.0-alpha.1 - 2020-02-19

### Changed

- `Celery::consume_from` now only accepts a single queue (once again) since there was a critical bug when we allowed consuming from multiple queues.

## v0.2.0-alpha.0 - 2020-02-17

### Added

- Several error enums: `CeleryError`, `TaskError`, `BrokerError`, `ProtocolError`.
- `TaskResultExt` for easily converting the error type in a `Result` to a `TaskError` variant.

### Changed

- The `error` module.
- The structure of the public API is now more compact. We expose a few more modules, including `broker`, `task`, and `error` instead of exporting all of the public elements from the crate root.
- The `app` macro (previously `celery_app`) no longer takes an actual broker type (like `AMQPBroker`) for the `broker` parameter. Instead you can just use the literal token `AMQP`. This means one less import for the user.

### Removed

- The `Error` type.
- The `celery_app` macro has been renamed to just `app`.
- The `ResultExt` re-export.<|MERGE_RESOLUTION|>--- conflicted
+++ resolved
@@ -7,7 +7,6 @@
 
 ## Unreleased
 
-<<<<<<< HEAD
 ### Added
 
 - Added distributed locking support for RedBeat scheduler backend
@@ -18,7 +17,6 @@
 - Fixed compilation errors in `redbeat_app.rs` example
 - Fixed clippy warning about `&Box<T>` usage in scheduler backend
 - Fixed code formatting issues in `redbeat_distributed_lock.rs`
-=======
 ### Changed
 
 - Updated GitHub Actions to latest versions to resolve deprecation warnings
@@ -34,7 +32,6 @@
 - Removed manual sccache configuration in favor of built-in caching
 - Temporarily disabled minimal versions check due to upstream regex-syntax compatibility issue
 - Removed global `-D warnings` rustflags to prevent builds failing on non-critical warnings
->>>>>>> ef173232
 
 ## [v0.5.5](https://github.com/rusty-celery/rusty-celery/releases/tag/v0.5.5) - 2023-09-25
 
